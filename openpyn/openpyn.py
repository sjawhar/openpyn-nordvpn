--- conflicted
+++ resolved
@@ -139,7 +139,6 @@
     if tcp:
         port = "tcp"
 
-<<<<<<< HEAD
     detected_os = sys.platform
     if detected_os == "linux":
         if subprocess.check_output(['/bin/uname', '-o']).decode(sys.stdout.encoding).strip() == "ASUSWRT-Merlin":
@@ -150,13 +149,6 @@
         print(Style.RESET_ALL)
         sys.exit()
 
-=======
-    if sys.platform != "linux":
-        if sys.platform == "win32":
-            print(Fore.BLUE + "Are you even a l33t mate? Try GNU/Linux")
-            print(Style.RESET_ALL)
-            sys.exit()
->>>>>>> 6c495c30
 
     if init:
         initialise()
@@ -220,11 +212,8 @@
             openpyn_options += " --allow" + open_ports
         if skip_dns_patch:
             openpyn_options += " --skip-dns-patch"
-<<<<<<< HEAD
         if nvram:
             openpyn_options += " --nvram " + str(nvram)
-=======
->>>>>>> 6c495c30
         openpyn_options += " --silent"
         # print(openpyn_options)
         if subprocess.check_output(['/bin/uname', '-o']).decode(sys.stdout.encoding).strip() == "ASUSWRT-Merlin":
@@ -309,16 +298,11 @@
                     firewall.apply_fw_rules(network_interfaces, vpn_server_ip, skip_dns_patch)
                     if internally_allowed:
                         firewall.internally_allow_ports(network_interfaces, internally_allowed)
-<<<<<<< HEAD
                 if nvram:
                     asus.run(aserver, country_code, nvram, "All", "adaptive", "Strict", tcp, test)
                     sys.exit()
                 print(Style.BRIGHT + Fore.BLUE + "Out of the Best Available Servers, Chose",
                         (Fore.GREEN + aserver + Fore.BLUE))
-=======
-                print(Style.BRIGHT + Fore.BLUE + "Out of the Best Available Servers, Chose",
-                      (Fore.GREEN + aserver + Fore.BLUE))
->>>>>>> 6c495c30
                 connection = connect(aserver, port, silent, test, skip_dns_patch)
     elif server:
         # ask for and store credentials if not present, skip if "--test"
@@ -796,7 +780,6 @@
             print(Style.RESET_ALL)
         try:
             if silent:
-<<<<<<< HEAD
                 if detected_os == "linux":
                     if subprocess.check_output(['/bin/uname', '-o']).decode(sys.stdout.encoding).strip() == "ASUSWRT-Merlin":
                         # make sure module is loaded
@@ -810,12 +793,6 @@
                     "sudo openvpn --redirect-gateway --auth-retry nointeract " +
                     "--config " + vpn_config_file + " --auth-user-pass " +
                     "/opt/usr/share/openpyn/credentials").split(), check=True)
-=======
-                subprocess.run((
-                    "sudo openvpn --redirect-gateway --auth-retry nointeract " +
-                    "--config " + vpn_config_file + " --auth-user-pass " +
-                    "/usr/share/openpyn/credentials").split(), check=True)
->>>>>>> 6c495c30
             else:
                 subprocess.run((
                     "sudo openvpn --redirect-gateway --auth-retry nointeract " +
