--- conflicted
+++ resolved
@@ -123,28 +123,17 @@
         args.daemon, args.max_load, args.top_servers, args.pings,
         args.kill, args.kill_flush, args.update, args.list_servers,
         args.force_fw_rules, args.p2p, args.dedicated, args.double_vpn,
-<<<<<<< HEAD
-        args.tor_over_vpn, args.anti_ddos, args.test, args.internally_allowed,
+        args.tor_over_vpn, args.anti_ddos, args.netflix, args.test, args.internally_allowed,
         args.skip_dns_patch, args.silent, args.nvram)
-=======
-        args.tor_over_vpn, args.anti_ddos, args.netflix, args.test, args.internally_allowed,
-        args.skip_dns_patch, args.silent)
->>>>>>> 509ec170
 
 
 def run(
     # run openpyn
     init, server, country_code, country, area, tcp, daemon, max_load, top_servers,
         pings, kill, kill_flush, update, list_servers, force_fw_rules,
-<<<<<<< HEAD
-        p2p, dedicated, double_vpn, tor_over_vpn, anti_ddos, test,
+        p2p, dedicated, double_vpn, tor_over_vpn, anti_ddos, netflix, test,
         internally_allowed, skip_dns_patch, silent, nvram):
-    port = "udp1194"
-=======
-        p2p, dedicated, double_vpn, tor_over_vpn, anti_ddos, netflix, test,
-        internally_allowed, skip_dns_patch, silent):
     port = "udp"
->>>>>>> 509ec170
     if tcp:
         port = "tcp"
 
@@ -209,13 +198,9 @@
         if tor_over_vpn:
             openpyn_options += " --tor"
         if anti_ddos:
-<<<<<<< HEAD
             openpyn_options += " --anti-ddos"
-=======
-            openpyn_options += " --anti-ddos "
         if netflix:
-            openpyn_options += " --netflix "
->>>>>>> 509ec170
+            openpyn_options += " --netflix"
         if test:
             openpyn_options += " --test"
         if internally_allowed:
@@ -311,16 +296,11 @@
                     firewall.apply_fw_rules(network_interfaces, vpn_server_ip, skip_dns_patch)
                     if internally_allowed:
                         firewall.internally_allow_ports(network_interfaces, internally_allowed)
-<<<<<<< HEAD
                 if nvram:
                     asus.run(aserver, country_code, nvram, "All", "adaptive", "Strict", tcp, test)
                     sys.exit()
                 print(Style.BRIGHT + Fore.BLUE + "Out of the Best Available Servers, Chose",
                         (Fore.GREEN + aserver + Fore.BLUE))
-=======
-                print(Fore.BLUE + "Out of the Best Available Servers, Chose",
-                      (Fore.GREEN + aserver + Fore.BLUE))
->>>>>>> 509ec170
                 connection = connect(aserver, port, silent, test, skip_dns_patch)
     elif server:
         # ask for and store credentials if not present, skip if "--test"
@@ -524,18 +504,11 @@
     root.verify_root_access("Root access needed to write files in '/opt/usr/share/openpyn/files'")
     try:
         subprocess.check_call(
-<<<<<<< HEAD
-            "sudo wget -N https://nordvpn.com/api/files/zip -P /opt/usr/share/openpyn/".split())
-        subprocess.check_call(
-            "sudo unzip -u -o /opt/usr/share/openpyn/zip -d /opt/usr/share/openpyn/files/".split())
-        subprocess.check_call("sudo rm /opt/usr/share/openpyn/zip".split())
-=======
             "sudo wget https://downloads.nordcdn.com/configs/archives/servers/ovpn.zip \
 -P /usr/share/openpyn/".split())
         subprocess.check_call(
             "sudo unzip -u -o /usr/share/openpyn/ovpn -d /usr/share/openpyn/files/".split())
         subprocess.check_call("sudo rm /usr/share/openpyn/ovpn.zip".split())
->>>>>>> 509ec170
     except subprocess.CalledProcessError:
         print("Exception occured while wgetting zip")
 
@@ -652,12 +625,8 @@
         if res["country"].lower() == full_name.lower():
             code = res["domain"][:2].lower()
             return code
-<<<<<<< HEAD
     print(Fore.RED + "Country Name Not Correct")
     print(Style.RESET_ALL)
-=======
-    print("Country Name Not Correct")
->>>>>>> 509ec170
     sys.exit()
 
 
@@ -689,10 +658,6 @@
 
 def get_vpn_server_ip(server, port):
     # grab the ip address of vpnserver from the config file
-<<<<<<< HEAD
-    file_path = "/opt/usr/share/openpyn/files/" + server + ".nordvpn.com." + port + ".ovpn"
-    with open(file_path, 'r') as openvpn_file:
-=======
     if port == "tcp":
         folder = "ovpn_tcp/"
     else:
@@ -701,7 +666,6 @@
     vpn_config_file = "/usr/share/openpyn/files/" + folder + server + \
         ".nordvpn.com." + port + ".ovpn"
     with open(vpn_config_file, 'r') as openvpn_file:
->>>>>>> 509ec170
         for line in openvpn_file:
             if "remote " in line:
                 vpn_server_ip = line[7:]
@@ -712,16 +676,10 @@
 
 def connect(server, port, silent, test, skip_dns_patch, server_provider="nordvpn"):
     if server_provider == "nordvpn":
-<<<<<<< HEAD
-        vpn_config_file = "/opt/usr/share/openpyn/files/" + server + ".nordvpn.com."\
-                + port + ".ovpn"
-        # print("CONFIG FILE", vpn_config_file)
-=======
         if port == "tcp":
             folder = "ovpn_tcp/"
         else:
             folder = "ovpn_udp/"
->>>>>>> 509ec170
 
         vpn_config_file = "/usr/share/openpyn/files/" + folder + server +\
             ".nordvpn.com." + port + ".ovpn"
