--- conflicted
+++ resolved
@@ -81,7 +81,6 @@
 
 
     for interface in interfaces_details:
-<<<<<<< HEAD
         if len(interface) != 3:
             continue # TODO what does that mean?
         iname = interface[0]
@@ -109,34 +108,6 @@
             ["sudo", "iptables", "-A", "INPUT", "-m", "conntrack",
                 "--ctstate", "ESTABLISHED,RELATED", "-i", iname,
                 "-s", interface[2], "-j", "ACCEPT"])
-=======
-        if skip_dns_patch is False:
-            # if interface is active with an IP in it, don't send DNS requests to it
-            if len(interface) == 3 and interface[0] != "lo" and "tun" not in interface[0]:
-                subprocess.call(
-                    ["sudo", "iptables", "-A", "OUTPUT", "-o", interface[0], "-p",
-                     "udp", "--destination-port", "53", "-j", "DROP"])
-                # subprocess.call(
-                #     ["sudo", "iptables", "-A", "OUTPUT", "-o", interface[0], "-p",
-                #      "tcp", "--destination-port", "53", "-j", "DROP"])
-
-        if len(interface) == 3 and interface[0] != "lo" and "tun" not in interface[0]:
-            # allow access to vpn_server_ip
-            subprocess.call(
-                ["sudo", "iptables", "-A", "OUTPUT", "-o", interface[0], "-d", vpn_server_ip, "-j", "ACCEPT"])
-            # talk to the vpnServer ip to connect to it
-            subprocess.call(
-                ["sudo", "iptables", "-A", "INPUT", "-m", "conntrack",
-                 "--ctstate", "ESTABLISHED,RELATED", "-i", interface[0], "-s", vpn_server_ip, "-j", "ACCEPT"])
-
-            # allow access to internal ip range
-            # logger.debug("internal ip with range %s", interface[2])
-            subprocess.call(
-                ["sudo", "iptables", "-A", "OUTPUT", "-o", interface[0], "-d", interface[2], "-j", "ACCEPT"])
-            subprocess.call(
-                ["sudo", "iptables", "-A", "INPUT", "-m", "conntrack",
-                 "--ctstate", "ESTABLISHED,RELATED", "-i", interface[0], "-s", interface[2], "-j", "ACCEPT"])
->>>>>>> 1bf56d2d
 
     # Allow loopback traffic
     subprocess.check_call("sudo iptables -A INPUT -i lo -j ACCEPT".split())
@@ -159,5 +130,5 @@
             # Allow the specified ports on internal network
             for port in internally_allowed:
                 subprocess.call(
-                    ["sudo", "iptables", "-A", "INPUT", "-p", "tcp",
-                     "--dport", port, "-i", interface[0], "-s", interface[2], "-j", "ACCEPT"])+                    ("sudo iptables -A INPUT -p tcp --dport " + port + " -i " +
+                        interface[0] + " -s " + interface[2] + " -j ACCEPT").split())